"""Setup for OAI Harvester."""

from __future__ import with_statement

import sys

# Import Distribute / Setuptools
import distribute_setup
distribute_setup.use_setuptools()
from setuptools import setup, find_packages

import oaiharvest

# Check Python version
py_version = getattr(sys, 'version_info', (0, 0, 0))

# Basic information
_name = "oaiharvest"
<<<<<<< HEAD
_version = "1.2"
=======
_version = oaiharvest.__version__
>>>>>>> 63aacaf0
_description = ("A harvester to collect records from an OAI-PMH enabled "
                "provider.")
_author = 'John Harrison'
_author_email = 'john.harrison@liv.ac.uk'

# Find longer description from README
with open('README.rst', 'r') as fh:
    _long_description = fh.read()

# Requirements
with open('requirements.txt', 'r') as fh:
    _install_requires = fh.readlines()

if py_version < (2, 7):
    _install_requires.append('argparse')


# Setup
setup(
    name=_name,
    version=_version,
    description=_description,
    long_description=_long_description,
    packages=[_name],
    author=_author,
    author_email=_author_email,
    maintainer=_author,
    maintainer_email=_author_email,
    include_package_data=True,
    exclude_package_data={'': ['README.*', 'LICENSE.*',
                               'requirements.txt', '.gitignore']},
    requires=['lxml(>=2.1)', 'pyoai(>=2.4)'],
    install_requires=_install_requires,
    setup_requires=['setuptools-git'],
    entry_points={
        'console_scripts': [
            "oai-harvest = oaiharvest.harvest:main",
            "oai-reg = oaiharvest.registry:main"
        ]
    },
    url='http://github.com/bloomonkey/oai-harvest',
    license="BSD",
    classifiers=[
        "Intended Audience :: Developers",
        "Intended Audience :: Information Technology",
        "License :: OSI Approved :: BSD License",
        "Programming Language :: Python :: 2.6",
        "Programming Language :: Python :: 2.7", 
        "Topic :: Text Processing :: Markup",
    ]
)<|MERGE_RESOLUTION|>--- conflicted
+++ resolved
@@ -16,11 +16,7 @@
 
 # Basic information
 _name = "oaiharvest"
-<<<<<<< HEAD
-_version = "1.2"
-=======
 _version = oaiharvest.__version__
->>>>>>> 63aacaf0
 _description = ("A harvester to collect records from an OAI-PMH enabled "
                 "provider.")
 _author = 'John Harrison'
