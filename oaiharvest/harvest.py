# encoding: utf-8
"""Harvest records from an OAI-PMH provider.

usage: %prog [-h] [--db DATABASEPATH] [-p METADATAPREFIX]
             [-f YYYY-MM-DD] [-u YYYY-MM-DD] [-s SET] [-d DIR]
             [--delete | --no-delete]
             [-l LIMIT]
             provider [provider ...]

positional arguments:
  provider              OAI-PMH Provider from which to harvest. This may be
                        the base URL of an OAI-PMH server, or the short name
                        of a registered provider. You may also specify "all"
                        for all registered providers.

optional arguments:
  -h, --help            show this help message and exit
  --db DATABASEPATH, --database DATABASEPATH
                        Path to provider registry database. Currently supports
                        sqlite3 only.
  -p METADATAPREFIX, --metadataPrefix METADATAPREFIX
                        the metadataPrefix of the format (XML Schema) in which
                        records should be harvested.
  -f YYYY-MM-DD, --from YYYY-MM-DD
                        harvest only records added/modified after this date.
  -u YYYY-MM-DD, --until YYYY-MM-DD
                        harvest only records added/modified up to this date.
  -s SET, --set SET     harvest only records within this set
  -d DIR, --dir DIR     where to output files for harvested records.default:
                        current working path
  --delete              respect the server's instructions regarding deletions,
                        i.e. delete the files locally (default)
  --no-delete           ignore the server's instructions regarding deletions,
                        i.e. DO NOT delete the files locally
  -l LIMIT, --limit LIMIT
                        place a limit on the number of records to harvest from
                        each provider

Copyright (c) 2013, the University of Liverpool <http://www.liv.ac.uk>.
All rights reserved.

Distributed under the terms of the BSD 3-clause License
<http://opensource.org/licenses/BSD-3-Clause>.
"""
from __future__ import with_statement, absolute_import

import logging
import os
import platform
import sys
<<<<<<< HEAD
import traceback
import six
import six.moves.urllib.parse as urllib
=======
>>>>>>> eafb49e5

from argparse import ArgumentParser
from datetime import datetime

import six.moves.urllib.parse as urllib
from six import string_types

from oaipmh.client import Client
from oaipmh.error import NoRecordsMatchError

from .exceptions import NotOAIPMHBaseURLException
from .metadata import DefaultingMetadataRegistry, XMLMetadataReader
from .registry import verify_database


class OAIHarvester(object):
    """Abstract Base Class for an OAI-PMH Harvester.

    Should be sub-classed in order to do useful things with the harvested
    records (e.g. put them in a directory, VCS repository, local database etc.
    """

    def __init__(self, mdRegistry):
        self._mdRegistry = mdRegistry

    def _listRecords(self, baseUrl, metadataPrefix="oai_dc", **kwargs):
        # Generator to yield records from baseUrl in the given metadataPrefix
        # Add metatdataPrefix to args
        kwargs['metadataPrefix'] = metadataPrefix
        client = Client(baseUrl, self._mdRegistry)
        # Check that baseUrl actually represents an OAI-PMH target
        try:
            client.identify()
        except IndexError:
            raise NotOAIPMHBaseURLException(
                "{0} does not appear to be an OAI-PMH compatible base URL"
                "".format(baseUrl)
            )
        # Check server timestamp granularity support
        client.updateGranularity()
        for record in client.listRecords(**kwargs):
            yield record

    def harvest(self, baseUrl, metadataPrefix, **kwargs):
        "Harvest records"
        raise NotImplementedError(
            "{0.__class__.__name__} must be sub-classed".format(self)
        )


class DirectoryOAIHarvester(OAIHarvester):
    """OAI-PMH Harvester to output harvested records to files in a directory.

    Directory to output files to is specified at object init/construction
    time.
    """

    def __init__(self, mdRegistry, directory,
                 respectDeletions=True, createSubDirs=False, nRecs=0):
        OAIHarvester.__init__(self, mdRegistry)
        self._dir = os.path.abspath(directory)
        self.respectDeletions = respectDeletions
        self.createSubDirs = createSubDirs
        self.nRecs = nRecs

    def harvest(self, baseUrl, metadataPrefix, **kwargs):
        """Harvest records, return if completed.
        
        :rtype: bool
        :returns: Were all available records fetched and stored?

        Harvest records, output records to files in the directory and
        return a boolean for whether or not all of the records that the
        server could return were actually stored locally.
        """
        logger = logging.getLogger(__name__).getChild(self.__class__.__name__)
        # A counter for the number of records actually returned
        # enumerate() not used as it would include deleted records
        i = 0
        for header, metadata, about in self._listRecords(
                 baseUrl,
                 metadataPrefix=metadataPrefix,
                 **kwargs):
            if self.nRecs and self.nRecs > 0 and self.nRecs <= i:
                logger.info("Stopping harvest; set limit of {0} has been "
                            "reached".format(self.nRecs))
                break
            filename = "{0}.{1}.xml".format(header.identifier(),
                                            metadataPrefix
                                            )
            protected = []
            if platform.system() != 'Windows':
                protected.append(':')
            if self.createSubDirs:
                if isinstance(self.createSubDirs, string_types):
                    # Replace specified character with platform path separator
                    filename = filename.replace(self.createSubDirs,
                                                os.path.sep
                                                )
                # Do not escape path separators, so that sub-directories
                # can be created
                protected.append(os.path.sep)

            filename = urllib.quote(filename, ''.join(protected))
            fp =  os.path.join(self._dir,
                               filename
                               )
            if not os.path.isdir(os.path.dirname(fp)):
                # Missing base directory or sub-directory
                logger.debug("Creating target directory {0}"
                             "".format(self._dir)
                             )
                os.makedirs(os.path.dirname(fp))

            if not header.isDeleted():
                logger.debug('Writing to file {0}'.format(fp))
                with open(fp, 'w') as fh:
                    fh.write(metadata)
                i += 1
            else:
                if self.respectDeletions:
                    logger.debug("Respecting server request to delete file "
                                 "{0}".format(fp))
                    try:
                        os.remove(fp)
                    except OSError:
                        # File probably does't exist in destination directory
                        # No further action needed
                        pass
                else:
                    logger.debug("Ignoring server request to delete file "
                                 "{0}".format(fp))
        else:
            # Harvesting completed, all available records stored
            return True
        # Loop must have been stopped with ``break``, e.g. due to
        # arbitrary limit
        return False


def main(argv=None):
    """Process command line arguments, harvest records accordingly."""
    global argparser, metadata_registry
    if argv is None:
        args = argparser.parse_args()
    else:
        args = argparser.parse_args(argv)
    logger = logging.getLogger(__name__).getChild('main')
    # Parse from and until into datetime objects
    if args.from_ is not None:
        args.from_ = datetime.strptime(args.from_, "%Y-%m-%d")
    if args.until is not None:
        args.until = datetime.strptime(args.until, "%Y-%m-%d")
    # Establish connection to persistent storage
    cxn = verify_database(args.databasePath)
    # Make a set of providers - don't repeat for repeated arguments
    providers = set(args.provider)
    # Check for "all" providers
    if "all" in args.provider:
        # Remove "all" from set
        providers.remove('all')
        # Update set with all registered providers
        providers.update([row[0]
                          for row
                          in cxn.execute('SELECT name FROM providers')
                          ])
    for provider in providers:
        if not provider.startswith(('http://', 'https://')):
            # Fetch details from provider registry
            cursor = cxn.execute('SELECT url, '
                                 'destination, '
                                 'metadataPrefix, '
                                 'lastHarvest [timestamp]'
                                 'FROM providers '
                                 'WHERE name=?', (provider,))
            row = cursor.fetchone()
            if row is None:
                logger.error("Provider {0} does not exists in database {1}"
                             "".format(provider, args.databasePath))
                continue
            baseUrl = row[0]
            logger.info('Harvesting from registered provider {0} - {1}'
                        ''.format(provider, baseUrl))
            # Allow over-ride of default destination
            if args.dir is not None:
                logger.warning('Value for command line option --dir'
                               ' over-rides registered destination')
            else:
                args.dir = row[1]
            # Allow over-ride of default metadataPrefix
            if args.metadataPrefix is not None:
                logger.warning('Value for command line option --metadataPrefix'
                               ' over-rides registered value')
            else:
                args.metadataPrefix = row[2]
            # Allow over-ride of stored lastHarvest time
            # e.g. to repair some locally munged data
            if args.from_ is not None:
                logger.warning('Value for command line option --from'
                               ' over-rides recorded lastHarvest timestamp')
            else:
                args.from_ = row[3]
        else:
            baseUrl = provider
            logger.info('Harvesting from {0}'.format(baseUrl))
            if args.dir is None:
                args.dir = '.'

        if args.metadataPrefix is None:
            args.metadataPrefix = 'oai_dc'

        # Init harvester object
        harvester = DirectoryOAIHarvester(metadata_registry,
                                          os.path.abspath(args.dir),
                                          respectDeletions=args.deletions,
                                          createSubDirs=args.subdirs,
                                          nRecs=args.limit
                                          )
        # Create a dictionary of keyword args
        # Avoid sending kwargs with value of None - e.g. set=None causes
        # error on servers that don't support set hierarchy.
        kwargs = {}
        if args.from_ is not None:
            kwargs['from_'] = args.from_
        if args.until is not None:
            kwargs['until'] = args.until
            # Set the end time of the harvest slice with which to
            # update the registry if necessary
            lastHarvestEndTime = args.until
        else:
            # Set the end time of the harvest slice to now
            # The first request might create a snapshot of the data on
            # the provider server in order for resumption tokens to work
            # correctly. Any records added after this snapshot, but
            # before completion of harvesting must be included in next
            # harvest.
            lastHarvestEndTime = datetime.now()

        if args.set is not None:
            kwargs['set'] = args.set
        try:
            completed = harvester.harvest(baseUrl,
                                          args.metadataPrefix,
                                          **kwargs
                                          )
        except NoRecordsMatchError:
            # Nothing to harvest
            completed = True
            logger.info("0 records to harvest")
            logger.debug("The combination of the values of the from={0}, "
                         "until={1}, set=(N/A) and metadataPrefix={2} "
                         "arguments results in an empty list."
                         "".format(args.from_,
                                   args.until,
                                   args.metadataPrefix)
                         )
        except Exception as e:
            # Log error
            logger.error(str(e))
            # Print traceback
            traceback.print_exc(*sys.exc_info())
            # Continue to next provide without updating database lastHarvest
            continue

        if completed:
            # Update lastHarvest time for registered provider
            with cxn:
                cxn.execute("UPDATE providers SET lastHarvest=? WHERE name=?",
                            (lastHarvestEndTime, provider)
                            )
        else:
            logger.warn("Harvesting incomplete; additional records were "
                        "available from the server")


# Set up argument parser
docbits = __doc__.split('\n\n')

argparser = ArgumentParser(description=docbits[0],
                           epilog='\n\n'.join(docbits[-2:]))
argparser.add_argument('--db', '--database',
                       dest='databasePath',
                       default=os.path.expanduser('~/.oai-harvest/registry.db'),
                       help=("Path to provider registry database. Currently "
                             "supports sqlite3 only.")
                       )
argparser.add_argument('provider',
                       nargs='+',
                       help=("OAI-PMH Provider from which to harvest. This may"
                             " be the base URL of an OAI-PMH server, or the "
                             "short name of a registered provider. You may "
                             "also specify \"all\" for all registered "
                             "providers.")
                       )
argparser.add_argument('-p', '--metadataPrefix',
                       dest='metadataPrefix',
                       help=("the metadataPrefix of the format (XML Schema) "
                             "in which records should be harvested.")
                       )
argparser.add_argument("-f", "--from",
                       dest="from_",
                       metavar="YYYY-MM-DD",
                       help=("harvest only records added/modified after this "
                             "date.")
                       )
argparser.add_argument("-u", "--until",
                       dest="until",
                       metavar="YYYY-MM-DD",
                       help=("harvest only records added/modified up to this "
                             "date.")
                       )
argparser.add_argument("-s", "--set",
                       dest="set",
                       help=("harvest only records within this set")
                       )

group = argparser.add_mutually_exclusive_group()
group.add_argument('-d', '--dir',
                   dest='dir',
                   help=("where to output files for harvested records."
                         "default: current working path")
                   )
# What to do about deletions
group = argparser.add_mutually_exclusive_group()
group.set_defaults(deletions=True)
group.add_argument("--delete",
                   action='store_true',
                   dest='deletions',
                   help=("respect the server's instructions regarding "
                         "deletions, i.e. delete the files locally (default)")
                   )
group.add_argument("--no-delete",
                   action='store_false',
                   dest='deletions',
                   help=("ignore the server's instructions regarding "
                         "deletions, i.e. DO NOT delete the files locally")
                   )
argparser.add_argument("-l", "--limit",
                       dest="limit",
                       type=int,
                       help=("place a limit on the number of records to "
                             "harvest from each provider")
                       )
# What to do about sub-directories
group = argparser.add_mutually_exclusive_group()
group.set_defaults(subdirs=None)
group.add_argument("--create-subdirs",
                   action='store_true',
                   dest='subdirs',
                   help=("create target subdirs (based on / characters in "
                         "identifiers) if they don't exist. To use something "
                         "other than /, use the newer --subdirs-on option"
                         )
                   )
group.add_argument("--subdirs-on",
                   action='store',
                   dest='subdirs',
                   help=("create target subdirs based on occurrences of the "
                         "given character in identifiers"
                         )
                   )


# Set up metadata registry
xmlReader = XMLMetadataReader()
metadata_registry = DefaultingMetadataRegistry(defaultReader=xmlReader)

# Check for existence of directory for persistent db, logs etc.
appdir = os.path.expanduser('~/.oai-harvest')
if not os.path.exists(appdir):
    os.mkdir(appdir)

# Set up logger
logging.basicConfig(
    level=logging.DEBUG,
    format='%(asctime)s %(name)-16s %(levelname)-8s %(message)s',
    datefmt='[%Y-%m-%d %H:%M:%S]',
    filename=os.path.join(appdir, 'harvest.log')
)
ch = logging.StreamHandler()
ch.setLevel(logging.DEBUG)
formatter = logging.Formatter('%(levelname)-8s %(message)s')
ch.setFormatter(formatter)
logging.getLogger(__name__).addHandler(ch)


if __name__ == "__main__":
    sys.exit(main())<|MERGE_RESOLUTION|>--- conflicted
+++ resolved
@@ -48,12 +48,8 @@
 import os
 import platform
 import sys
-<<<<<<< HEAD
 import traceback
 import six
-import six.moves.urllib.parse as urllib
-=======
->>>>>>> eafb49e5
 
 from argparse import ArgumentParser
 from datetime import datetime
